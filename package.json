--- conflicted
+++ resolved
@@ -43,11 +43,7 @@
     "lintfix": "yarn lint --fix",
     "prepare": "yarn build",
     "size": "size-limit",
-<<<<<<< HEAD
     "analyze": "size-limit --why"
-=======
-    "build:doc": "jsdoc-to-mdx -c jsdoc-to-mdx.config.json"
->>>>>>> 6dc8cf3e
   },
   "husky": {
     "hooks": {
